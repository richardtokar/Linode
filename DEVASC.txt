This text was added originally while in the feature branch
<<<<<<< HEAD
This modification was made from the main branch.
=======
changed
>>>>>>> 20501328
<|MERGE_RESOLUTION|>--- conflicted
+++ resolved
@@ -1,6 +1,2 @@
 This text was added originally while in the feature branch
-<<<<<<< HEAD
 This modification was made from the main branch.
-=======
-changed
->>>>>>> 20501328
